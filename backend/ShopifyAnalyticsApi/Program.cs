--- conflicted
+++ resolved
@@ -217,6 +217,7 @@
     // 注意: 本番環境ではRedisの使用を推奨しますが、IDistributedCacheの実装が必要なため、
     // デフォルトでDistributedMemoryCacheを使用します
     builder.Services.AddDistributedMemoryCache();
+    builder.Services.AddMemoryCache(); // IMemoryCacheも必要な場合のため
     if (builder.Environment.IsProduction())
     {
         Log.Warning("⚠️ Redis connection string not configured - using distributed memory cache. " +
@@ -226,13 +227,6 @@
     {
         Log.Warning("Redis connection string not configured - using distributed memory cache (Development only)");
     }
-<<<<<<< HEAD
-    
-    builder.Services.AddDistributedMemoryCache();
-    builder.Services.AddMemoryCache(); // IMemoryCacheも必要な場合のため
-    Log.Warning("Redis connection string not configured - using distributed memory cache (Development only)");
-=======
->>>>>>> cfcc2fdd
 }
 
 // HttpClient Factory登録（Shopify API呼び出し用）
